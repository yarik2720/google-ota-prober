#!/usr/bin/python3

from checkin import checkin_generator_pb2
from google.protobuf import text_format
from utils import functions
import argparse, requests, gzip, shutil, os, yaml

def load_config(config_file):
    with open(config_file, 'r') as file:
        return yaml.safe_load(file)

parser = argparse.ArgumentParser()
parser.add_argument('--debug', action='store_true', help='Print debug information to text file.')
parser.add_argument('-c', '--config', default='config.yml', help='Path to the config file')
parser.add_argument('--download', action='store_true', help='Download the OTA file.')
parser.add_argument('--fingerprint', help='Get the OTA using this fingerprint. Reading the config YML file is skipped.')
parser.add_argument('--model', help='Specify the model of the device. Required with --fingerprint.')
args = parser.parse_args()

<<<<<<< HEAD
config = load_config(args.config)
=======
if args.fingerprint:
    config = args.fingerprint.split('/')
    # Split "<device>:<android_version">
    temp = config[2].split(':')
    # Drop, then reinsert as two separate entries
    config.pop(2)
    config.insert(2, temp[0])
    config.insert(3, temp[1])
else:
    with open('config.yml', 'r') as file:
        config = yaml.safe_load(file)
        file.close()
>>>>>>> f702be13

# <oem>/<product>/<device>:<android_version>/<build_tag>/<incremental>:user/release-keys
if not args.fingerprint:
    current_build = config['build_tag']
    current_incremental = config['incremental']
    android_version = config['android_version']
    model = config['model']
    device = config['device']
    oem = config['oem']
    product = config['product']
else:
    current_build = config[4]
    android_version = config[3]
    device = config[2]
    if args.model:
        model = args.model
    else:
        print('You must specify a model with --model when using --fingerprint.')
        exit(1)

print("Checking device... " + model)
print("Current version... " + current_incremental)

headers = {
    'accept-encoding': 'gzip, deflate',
    'content-encoding': 'gzip',
    'content-type': 'application/x-protobuffer',
    'user-agent': f'Dalvik/2.1.0 (Linux; U; Android {android_version}; {model} Build/{current_build})'
}

checkinproto = checkin_generator_pb2.AndroidCheckinProto()
payload = checkin_generator_pb2.AndroidCheckinRequest()
build = checkin_generator_pb2.AndroidBuildProto()
response = checkin_generator_pb2.AndroidCheckinResponse()

# Add build properties
if args.fingerprint:
    build.id = args.fingerprint
else:
    build.id = f'{oem}/{product}/{device}:{android_version}/{current_build}/{current_incremental}:user/release-keys' # Put the build fingerprint here
build.timestamp = 0
build.device = device
print("Fingerprint... " + build.id)

# Checkin proto
checkinproto.build.CopyFrom(build)
checkinproto.lastCheckinMsec = 0
checkinproto.roaming = "WIFI::"
checkinproto.userNumber = 0
checkinproto.deviceType = 2
checkinproto.voiceCapable = False
checkinproto.unknown19 = "WIFI"

# Generate the payload
payload.imei = functions.generateImei()
payload.id = 0
payload.digest = functions.generateDigest()
payload.checkin.CopyFrom(checkinproto)
payload.locale = 'en-US'
payload.macAddr.append(functions.generateMac())
payload.timeZone = 'America/New_York'
payload.version = 3
payload.serialNumber = functions.generateSerial()
payload.macAddrType.append('wifi')
payload.fragment = 0
payload.userSerialNumber = 0
payload.fetchSystemUpdates = 1
payload.unknown30 = 0

with gzip.open('test_data.gz', 'wb') as f_out:
    f_out.write(payload.SerializeToString())
    f_out.close()

post_data = open('test_data.gz', 'rb')
r = requests.post('https://android.googleapis.com/checkin', data=post_data, headers=headers)
post_data.close()
try:
    download_url = ""
    response.ParseFromString(r.content)
    if args.debug:
        with open('debug.txt', 'w') as f:
            f.write(text_format.MessageToString(response))
            f.close()
<<<<<<< HEAD
    for entry in response.setting:
        if b'https://android.googleapis.com' in entry.value:
            otaurl = entry.value.decode()
            found = True
            download_url = entry.value.decode()
            break
    if found:
        print("\nUpdate found....")
        for entry in response.setting:
            if entry.name.decode() == "update_title":
                print("\nTITLE:\n" + entry.value.decode())
                break
        for entry in response.setting:
            if entry.name.decode() == "update_description":
                print("\nCHANGELOG:\n" + entry.value.decode())
                break
        print("\nOTA URL obtained: " + otaurl)
        for entry in response.setting:
            if entry.name.decode() == "update_size":
                print("SIZE: " + entry.value.decode())
                break
    if args.download:
=======
    setting = {entry.name: entry.value for entry in response.setting}
    update_title = setting.get(b'update_title', b'').decode()
    if update_title:
        print("Update title: " + setting.get(b'update_title', b'').decode())
    download_url = setting.get(b'update_url', b'').decode()
    if download_url:
        print("OTA URL obtained: " + download_url)
    else:
        print("No OTA URL found for your build. Either Google does not recognize your build fingerprint, or there are no new updates for your device.")
    if args.download and download_url:
>>>>>>> f702be13
        print("Downloading OTA file")
        with requests.get(download_url, stream=True) as resp:
            resp.raise_for_status()
            filename = download_url.split('/')[-1]

            total_size = int(resp.headers.get('content-length', 0))
            chunk_size = 1024

            with open(filename, 'wb') as file:
                progress = 0

                for chunk in resp.iter_content(chunk_size=chunk_size):
                    if chunk:
                        file.write(chunk)
                        progress += len(chunk)
                        percentage = (progress / total_size) * 100
                        print(f"Downloaded {progress} of {total_size} bytes ({percentage:.2f}%)", end="\r")
            print(f"File downloaded and saved as {filename}!")
<<<<<<< HEAD
    if not found:
        print("There are no new updates for your device.")
=======
>>>>>>> f702be13
except: # This should not happen.
    print("Unable to obtain OTA URL.")<|MERGE_RESOLUTION|>--- conflicted
+++ resolved
@@ -17,9 +17,6 @@
 parser.add_argument('--model', help='Specify the model of the device. Required with --fingerprint.')
 args = parser.parse_args()
 
-<<<<<<< HEAD
-config = load_config(args.config)
-=======
 if args.fingerprint:
     config = args.fingerprint.split('/')
     # Split "<device>:<android_version">
@@ -29,10 +26,7 @@
     config.insert(2, temp[0])
     config.insert(3, temp[1])
 else:
-    with open('config.yml', 'r') as file:
-        config = yaml.safe_load(file)
-        file.close()
->>>>>>> f702be13
+    config = load_config(args.config)
 
 # <oem>/<product>/<device>:<android_version>/<build_tag>/<incremental>:user/release-keys
 if not args.fingerprint:
@@ -116,41 +110,20 @@
         with open('debug.txt', 'w') as f:
             f.write(text_format.MessageToString(response))
             f.close()
-<<<<<<< HEAD
-    for entry in response.setting:
-        if b'https://android.googleapis.com' in entry.value:
-            otaurl = entry.value.decode()
-            found = True
-            download_url = entry.value.decode()
-            break
-    if found:
-        print("\nUpdate found....")
-        for entry in response.setting:
-            if entry.name.decode() == "update_title":
-                print("\nTITLE:\n" + entry.value.decode())
-                break
-        for entry in response.setting:
-            if entry.name.decode() == "update_description":
-                print("\nCHANGELOG:\n" + entry.value.decode())
-                break
-        print("\nOTA URL obtained: " + otaurl)
-        for entry in response.setting:
-            if entry.name.decode() == "update_size":
-                print("SIZE: " + entry.value.decode())
-                break
-    if args.download:
-=======
     setting = {entry.name: entry.value for entry in response.setting}
     update_title = setting.get(b'update_title', b'').decode()
     if update_title:
-        print("Update title: " + setting.get(b'update_title', b'').decode())
-    download_url = setting.get(b'update_url', b'').decode()
-    if download_url:
+        print("Update found....")
+        print("Update title: " + update_title)
+        update_desc = setting.get(b'update_description', b'').decode()
+        print("Update changelogs:\n" + update_desc)
+        download_url = setting.get(b'update_url', b'').decode()
         print("OTA URL obtained: " + download_url)
+        download_size = setting.get(b'update_size', b'').decode()
+        print("OTA SIZE: " + download_size)
     else:
         print("No OTA URL found for your build. Either Google does not recognize your build fingerprint, or there are no new updates for your device.")
     if args.download and download_url:
->>>>>>> f702be13
         print("Downloading OTA file")
         with requests.get(download_url, stream=True) as resp:
             resp.raise_for_status()
@@ -169,10 +142,5 @@
                         percentage = (progress / total_size) * 100
                         print(f"Downloaded {progress} of {total_size} bytes ({percentage:.2f}%)", end="\r")
             print(f"File downloaded and saved as {filename}!")
-<<<<<<< HEAD
-    if not found:
-        print("There are no new updates for your device.")
-=======
->>>>>>> f702be13
 except: # This should not happen.
     print("Unable to obtain OTA URL.")